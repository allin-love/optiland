"""Ray Generator

This module defines the RayGenerator class, which is used to generate rays
for tracing through an optical system.

Kramer Harrison, 2024
"""

import optiland.backend as be
from optiland.rays.polarized_rays import PolarizedRays
from optiland.rays.real_rays import RealRays


class RayGenerator:
    """Generator class for creating rays through an optical system.

    Args:
        optic (Optic): A configured optical system object.
    """

    def __init__(self, optic):
        self.optic = optic

    def generate_rays(self, Hx, Hy, Px, Py, wavelength):
        """
        Generate rays for tracing based on the provided field and pupil parameters.

        The method computes the ray origins and directions based on whether the
        system is telecentric in object space. It also applies necessary error
        checks when the optic configuration does not support certain parameters.

        Args:
            Hx (float): Normalized x field coordinate.
            Hy (float): Normalized y field coordinate.
<<<<<<< HEAD
            Px (float or np.ndarray): x-coordinate(s) of the pupil point(s).
            Py (float or np.ndarray): y-coordinate(s) of the pupil point(s).
            wavelength (float): Wavelength for the generated rays.
=======
            Px (float or be.ndarray): x-coordinate of the pupil point.
            Py (float or be.ndarray): y-coordinate of the pupil point.
            wavelength (float): Wavelength of the rays.
>>>>>>> f1b68dba

        Returns:
            RealRays or PolarizedRays: An object containing the generated rays.

        Raises:
            ValueError: If the optic configuration is inconsistent (e.g.,
                using an "angle" field type in a telecentric object space).
        """
<<<<<<< HEAD
        # Calculate vignetting factors.
        vx, vy = 1 - np.array(self.optic.fields.get_vig_factor(Hx, Hy))
=======
        vx, vy = 1 - be.array(self.optic.fields.get_vig_factor(Hx, Hy))
>>>>>>> f1b68dba
        x0, y0, z0 = self._get_ray_origins(Hx, Hy, Px, Py, vx, vy)

        # Determine terminal ray coordinates based on object space configuration.
        if self.optic.obj_space_telecentric:
<<<<<<< HEAD
            self._validate_telecentric_conditions()
            sin_value = self.optic.aperture.value
            # Compute effective z-coordinate.
            z_terminal = np.sqrt(1 - sin_value**2) / sin_value + z0
            z1 = np.full_like(Px, z_terminal)
=======
            if self.optic.field_type == "angle":
                raise ValueError(
                    'Field type cannot be "angle" for telecentric object space.',
                )
            if self.optic.aperture.ap_type == "EPD":
                raise ValueError(
                    'Aperture type cannot be "EPD" for telecentric object space.',
                )
            if self.optic.aperture.ap_type == "imageFNO":
                raise ValueError(
                    'Aperture type cannot be "imageFNO" for telecentric object space.',
                )

            sin = self.optic.aperture.value
            z = be.sqrt(1 - sin**2) / sin + z0
            z1 = be.full_like(Px, z)
>>>>>>> f1b68dba
            x1 = Px * vx + x0
            y1 = Py * vy + y0
        else:
            EPL = self.optic.paraxial.EPL()
            EPD = self.optic.paraxial.EPD()
            x1 = Px * EPD * vx / 2
            y1 = Py * EPD * vy / 2
            z1 = be.full_like(Px, EPL)

<<<<<<< HEAD
        # Calculate direction cosines.
        L, M, N = self._compute_direction_cosines(x0, y0, z0, x1, y1, z1)

        # Ensure origins are in array form.
        x0 = np.full_like(x1, x0)
        y0 = np.full_like(x1, y0)
        z0 = np.full_like(x1, z0)

        intensity = np.ones_like(x1)
        wavelength_arr = np.full_like(x1, wavelength)
=======
        mag = be.sqrt((x1 - x0) ** 2 + (y1 - y0) ** 2 + (z1 - z0) ** 2)
        L = (x1 - x0) / mag
        M = (y1 - y0) / mag
        N = (z1 - z0) / mag

        x0 = be.full_like(x1, x0)
        y0 = be.full_like(x1, y0)
        z0 = be.full_like(x1, z0)

        intensity = be.ones_like(x1)
        wavelength = be.ones_like(x1) * wavelength
>>>>>>> f1b68dba

        if self.optic.polarization == "ignore":
            if self.optic.surface_group.uses_polarization:
                raise ValueError(
                    "Polarization must be set when surfaces have "
                    "polarization-dependent coatings."
                )
            return RealRays(x0, y0, z0, L, M, N, intensity, wavelength_arr)
        return PolarizedRays(x0, y0, z0, L, M, N, intensity, wavelength_arr)

    def _validate_telecentric_conditions(self):
        """
        Validate conditions that must hold for a telecentric object space configuration.

        Raises:
            ValueError: If the field type or aperture type is inconsistent with
                a telecentric object space.
        """
        if self.optic.field_type == "angle":
            raise ValueError(
                'Field type cannot be "angle" for telecentric object space.'
            )
        if self.optic.aperture.ap_type in {"EPD", "imageFNO"}:
            raise ValueError(
                f'Aperture type "{self.optic.aperture.ap_type}" cannot '
                f"be used for telecentric object space."
            )

    def _compute_direction_cosines(self, x0, y0, z0, x1, y1, z1):
        """
        Compute the unit direction cosines for rays given origin and terminal points.

        Args:
            x0, y0, z0: Coordinates of the ray origins.
            x1, y1, z1: Coordinates of the terminal points.

        Returns:
            tuple: (L, M, N) representing the direction cosines.
        """
        delta_x = x1 - x0
        delta_y = y1 - y0
        delta_z = z1 - z0
        mag = np.sqrt(delta_x**2 + delta_y**2 + delta_z**2)
        L = delta_x / mag
        M = delta_y / mag
        N = delta_z / mag
        return L, M, N

    def _get_ray_origins(self, Hx, Hy, Px, Py, vx, vy):
        """
        Calculate the initial positions for rays originating at the object.

        The origin is computed differently based on whether the object surface is
        at infinity.

        Args:
            Hx (float): Normalized x field coordinate.
            Hy (float): Normalized y field coordinate.
<<<<<<< HEAD
            Px (float or np.ndarray): x-coordinate(s) of the pupil point(s).
            Py (float or np.ndarray): y-coordinate(s) of the pupil point(s).
=======
            Px (float or be.ndarray): x-coordinate of the pupil point.
            Py (float or be.ndarray): y-coordinate of the pupil point.
>>>>>>> f1b68dba
            vx (float): Vignetting factor in the x-direction.
            vy (float): Vignetting factor in the y-direction.

        Returns:
            tuple: Arrays (x0, y0, z0) representing the ray origin coordinates.

        Raises:
            ValueError: If the field type is "object_height" for an object at infinity,
                or if a telecentric configuration is used with an object at infinity.
        """
        obj = self.optic.object_surface
        max_field = self.optic.fields.max_field
        field_x = max_field * Hx
        field_y = max_field * Hy

        if obj.is_infinite:
            if self.optic.field_type == "object_height":
                raise ValueError(
                    'Field type cannot be "object_height" for an object at infinity.'
                )
            if self.optic.obj_space_telecentric:
                raise ValueError(
                    "Object space cannot be telecentric for an object at infinity."
                )

            EPL = self.optic.paraxial.EPL()
            EPD = self.optic.paraxial.EPD()
            offset = self._get_starting_z_offset()

<<<<<<< HEAD
            # Compute the object ray base positions.
            x_base = -np.tan(np.radians(field_x)) * (offset + EPL)
            y_base = -np.tan(np.radians(field_y)) * (offset + EPL)
            z_val = self.optic.surface_group.positions[1] - offset

            x0 = Px * (EPD / 2) * vx + x_base
            y0 = Py * (EPD / 2) * vy + y_base
            z0 = np.full_like(Px, z_val)
=======
            # x, y, z positions of ray starting points
            x = -be.tan(be.radians(field_x)) * (offset + EPL)
            y = -be.tan(be.radians(field_y)) * (offset + EPL)
            z = self.optic.surface_group.positions[1] - offset

            x0 = Px * EPD / 2 * vx + x
            y0 = Py * EPD / 2 * vy + y
            z0 = be.full_like(Px, z)
>>>>>>> f1b68dba
        else:
            if self.optic.field_type == "object_height":
                x_base = field_x
                y_base = field_y
                # The sag function accounts for the surface curvature.
                z_val = obj.geometry.sag(x_base, y_base) + obj.geometry.cs.z
            elif self.optic.field_type == "angle":
                EPL = self.optic.paraxial.EPL()
<<<<<<< HEAD
                z_val = self.optic.surface_group.positions[0]
                x_base = -np.tan(np.radians(field_x)) * (EPL - z_val)
                y_base = -np.tan(np.radians(field_y)) * (EPL - z_val)
            else:
                raise ValueError(f"Unsupported field type: {self.optic.field_type}")

            x0 = np.full_like(Px, x_base)
            y0 = np.full_like(Px, y_base)
            z0 = np.full_like(Px, z_val)
=======
                z = self.optic.surface_group.positions[0]
                x = -be.tan(be.radians(field_x)) * (EPL - z)
                y = -be.tan(be.radians(field_y)) * (EPL - z)

            x0 = be.full_like(Px, x)
            y0 = be.full_like(Px, y)
            z0 = be.full_like(Px, z)
>>>>>>> f1b68dba

        return x0, y0, z0

    def _get_starting_z_offset(self):
        """
        Calculate the starting ray z-coordinate offset for systems with an
        object at infinity. The offset is defined relative to the first surface
        of the optic and is chosen to be equivalent to the entrance pupil diameter.

        Returns:
            float: The z-coordinate offset relative to the first surface.
        """
<<<<<<< HEAD
        # Exclude the first and last surface positions.
        surface_positions = self.optic.surface_group.positions[1:-1]
        EPD = self.optic.paraxial.EPD()
        return EPD - np.min(surface_positions)
=======
        z = self.optic.surface_group.positions[1:-1]
        offset = self.optic.paraxial.EPD()
        return offset - be.min(z)
>>>>>>> f1b68dba
<|MERGE_RESOLUTION|>--- conflicted
+++ resolved
@@ -32,15 +32,9 @@
         Args:
             Hx (float): Normalized x field coordinate.
             Hy (float): Normalized y field coordinate.
-<<<<<<< HEAD
-            Px (float or np.ndarray): x-coordinate(s) of the pupil point(s).
-            Py (float or np.ndarray): y-coordinate(s) of the pupil point(s).
-            wavelength (float): Wavelength for the generated rays.
-=======
             Px (float or be.ndarray): x-coordinate of the pupil point.
             Py (float or be.ndarray): y-coordinate of the pupil point.
             wavelength (float): Wavelength of the rays.
->>>>>>> f1b68dba
 
         Returns:
             RealRays or PolarizedRays: An object containing the generated rays.
@@ -49,40 +43,16 @@
             ValueError: If the optic configuration is inconsistent (e.g.,
                 using an "angle" field type in a telecentric object space).
         """
-<<<<<<< HEAD
-        # Calculate vignetting factors.
-        vx, vy = 1 - np.array(self.optic.fields.get_vig_factor(Hx, Hy))
-=======
         vx, vy = 1 - be.array(self.optic.fields.get_vig_factor(Hx, Hy))
->>>>>>> f1b68dba
         x0, y0, z0 = self._get_ray_origins(Hx, Hy, Px, Py, vx, vy)
 
         # Determine terminal ray coordinates based on object space configuration.
         if self.optic.obj_space_telecentric:
-<<<<<<< HEAD
             self._validate_telecentric_conditions()
             sin_value = self.optic.aperture.value
             # Compute effective z-coordinate.
-            z_terminal = np.sqrt(1 - sin_value**2) / sin_value + z0
-            z1 = np.full_like(Px, z_terminal)
-=======
-            if self.optic.field_type == "angle":
-                raise ValueError(
-                    'Field type cannot be "angle" for telecentric object space.',
-                )
-            if self.optic.aperture.ap_type == "EPD":
-                raise ValueError(
-                    'Aperture type cannot be "EPD" for telecentric object space.',
-                )
-            if self.optic.aperture.ap_type == "imageFNO":
-                raise ValueError(
-                    'Aperture type cannot be "imageFNO" for telecentric object space.',
-                )
-
-            sin = self.optic.aperture.value
-            z = be.sqrt(1 - sin**2) / sin + z0
-            z1 = be.full_like(Px, z)
->>>>>>> f1b68dba
+            z_terminal = be.sqrt(1 - sin_value**2) / sin_value + z0
+            z1 = be.full_like(Px, z_terminal)
             x1 = Px * vx + x0
             y1 = Py * vy + y0
         else:
@@ -92,30 +62,16 @@
             y1 = Py * EPD * vy / 2
             z1 = be.full_like(Px, EPL)
 
-<<<<<<< HEAD
         # Calculate direction cosines.
         L, M, N = self._compute_direction_cosines(x0, y0, z0, x1, y1, z1)
 
         # Ensure origins are in array form.
-        x0 = np.full_like(x1, x0)
-        y0 = np.full_like(x1, y0)
-        z0 = np.full_like(x1, z0)
-
-        intensity = np.ones_like(x1)
-        wavelength_arr = np.full_like(x1, wavelength)
-=======
-        mag = be.sqrt((x1 - x0) ** 2 + (y1 - y0) ** 2 + (z1 - z0) ** 2)
-        L = (x1 - x0) / mag
-        M = (y1 - y0) / mag
-        N = (z1 - z0) / mag
-
         x0 = be.full_like(x1, x0)
         y0 = be.full_like(x1, y0)
         z0 = be.full_like(x1, z0)
 
         intensity = be.ones_like(x1)
-        wavelength = be.ones_like(x1) * wavelength
->>>>>>> f1b68dba
+        wavelength_arr = be.full_like(x1, wavelength)
 
         if self.optic.polarization == "ignore":
             if self.optic.surface_group.uses_polarization:
@@ -158,7 +114,7 @@
         delta_x = x1 - x0
         delta_y = y1 - y0
         delta_z = z1 - z0
-        mag = np.sqrt(delta_x**2 + delta_y**2 + delta_z**2)
+        mag = be.sqrt(delta_x**2 + delta_y**2 + delta_z**2)
         L = delta_x / mag
         M = delta_y / mag
         N = delta_z / mag
@@ -174,13 +130,8 @@
         Args:
             Hx (float): Normalized x field coordinate.
             Hy (float): Normalized y field coordinate.
-<<<<<<< HEAD
-            Px (float or np.ndarray): x-coordinate(s) of the pupil point(s).
-            Py (float or np.ndarray): y-coordinate(s) of the pupil point(s).
-=======
             Px (float or be.ndarray): x-coordinate of the pupil point.
             Py (float or be.ndarray): y-coordinate of the pupil point.
->>>>>>> f1b68dba
             vx (float): Vignetting factor in the x-direction.
             vy (float): Vignetting factor in the y-direction.
 
@@ -210,16 +161,6 @@
             EPD = self.optic.paraxial.EPD()
             offset = self._get_starting_z_offset()
 
-<<<<<<< HEAD
-            # Compute the object ray base positions.
-            x_base = -np.tan(np.radians(field_x)) * (offset + EPL)
-            y_base = -np.tan(np.radians(field_y)) * (offset + EPL)
-            z_val = self.optic.surface_group.positions[1] - offset
-
-            x0 = Px * (EPD / 2) * vx + x_base
-            y0 = Py * (EPD / 2) * vy + y_base
-            z0 = np.full_like(Px, z_val)
-=======
             # x, y, z positions of ray starting points
             x = -be.tan(be.radians(field_x)) * (offset + EPL)
             y = -be.tan(be.radians(field_y)) * (offset + EPL)
@@ -228,7 +169,6 @@
             x0 = Px * EPD / 2 * vx + x
             y0 = Py * EPD / 2 * vy + y
             z0 = be.full_like(Px, z)
->>>>>>> f1b68dba
         else:
             if self.optic.field_type == "object_height":
                 x_base = field_x
@@ -237,25 +177,15 @@
                 z_val = obj.geometry.sag(x_base, y_base) + obj.geometry.cs.z
             elif self.optic.field_type == "angle":
                 EPL = self.optic.paraxial.EPL()
-<<<<<<< HEAD
                 z_val = self.optic.surface_group.positions[0]
-                x_base = -np.tan(np.radians(field_x)) * (EPL - z_val)
-                y_base = -np.tan(np.radians(field_y)) * (EPL - z_val)
+                x_base = -be.tan(be.radians(field_x)) * (EPL - z_val)
+                y_base = -be.tan(be.radians(field_y)) * (EPL - z_val)
             else:
                 raise ValueError(f"Unsupported field type: {self.optic.field_type}")
 
-            x0 = np.full_like(Px, x_base)
-            y0 = np.full_like(Px, y_base)
-            z0 = np.full_like(Px, z_val)
-=======
-                z = self.optic.surface_group.positions[0]
-                x = -be.tan(be.radians(field_x)) * (EPL - z)
-                y = -be.tan(be.radians(field_y)) * (EPL - z)
-
-            x0 = be.full_like(Px, x)
-            y0 = be.full_like(Px, y)
-            z0 = be.full_like(Px, z)
->>>>>>> f1b68dba
+            x0 = be.full_like(Px, x_base)
+            y0 = be.full_like(Px, y_base)
+            z0 = be.full_like(Px, z_val)
 
         return x0, y0, z0
 
@@ -268,13 +198,6 @@
         Returns:
             float: The z-coordinate offset relative to the first surface.
         """
-<<<<<<< HEAD
-        # Exclude the first and last surface positions.
-        surface_positions = self.optic.surface_group.positions[1:-1]
-        EPD = self.optic.paraxial.EPD()
-        return EPD - np.min(surface_positions)
-=======
         z = self.optic.surface_group.positions[1:-1]
         offset = self.optic.paraxial.EPD()
-        return offset - be.min(z)
->>>>>>> f1b68dba
+        return offset - be.min(z)